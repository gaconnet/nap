--- conflicted
+++ resolved
@@ -6,11 +6,7 @@
 test_requirements = ['mock', ]
 setup(
     name='nap',
-<<<<<<< HEAD
-    version="0.2.4",
-=======
-    version="0.2.2b",
->>>>>>> a5d4528a
+    version="0.2.5",
     description=('api access modeling and tools'),
     author="Jacob Burch",
     author_email="jacobburch@gmail.com",
